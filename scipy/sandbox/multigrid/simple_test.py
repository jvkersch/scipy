--- conflicted
+++ resolved
@@ -1,10 +1,9 @@
-from scipy import *
+from scipy import rand
 from scipy.sandbox.multigrid.sa import *
 from scipy.sandbox.multigrid import *
 from scipy.sandbox.multigrid.utils import *
 from time import clock
 
-<<<<<<< HEAD
 mats = io.loadmat('/home/nathan/Work/ogroup/matrices/elasticity/simple_grid_2d/elasticity_50x50.mat')
 A = mats['A'].tobsr(blocksize=(2,2))
 B = mats['B']
@@ -14,12 +13,6 @@
 
 start = clock()
 sa = smoothed_aggregation_solver(A,B=B)
-=======
-A = poisson_problem2D(500)
-
-start = clock()
-sa = smoothed_aggregation_solver(A)
->>>>>>> 4d8d9113
 print "constructed solver in %s seconds" % (clock() - start)
 
 b = rand(A.shape[0])
